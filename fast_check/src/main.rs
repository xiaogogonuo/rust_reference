// compile
// cargo build

// decompile
// objdump -d target/debug/fast_check > fast_check.s

<<<<<<< HEAD
#[derive(Debug)]
struct RustContext<'a, 'b> {
    name: &'a str,
    vars: Vec<&'b str>,
=======
fn main() {
    fast_check();
}

fn fast_check() {
    let s1: String = String::from("rust");
    let s2: String = String::from("china");
    let s3: String = String::from("shanghai");
    let mut ie: ImportantExcerpt = ImportantExcerpt {
        name: &s1,
        home: &s2,
        city: s3,
    };
    dbg!(ie.ignore_struct_lifetime_annotation());
    dbg!(ie._struct_lifetime_annotation());
    dbg!(ie.struct_lifetime_annotation());
    dbg!(ie.announce_and_return_part("ss"));


    let ss = String::from("iu");
    let rr;
    // let _ie;
    let s4 = String::from("java");
    {
        let _ie = ImportantExcerpt {
            name: "xyz",
            home: &ss,
            city: "xxxxxxx".to_string(),
        };
        rr = _ie._announce_and_return_part(&s4);

    }
    println!("xxxxx, {}", rr);
>>>>>>> 8da5d2f1
}

struct Context<'a> {
    name: &'a str,
<<<<<<< HEAD
}

impl<'a> Context<'a> {
    pub fn danger_mode(&self) -> &str {
        self.name
    }

    pub fn safety_mode(&self) -> &'a str {
        self.name
    }
}

fn best_case() {
    let s: String = String::from("rust");
    let danger_ref: &str;
    let safety_ref: &str;

    {
        let a = Context { name: &s };
        danger_ref = a.danger_mode();
        safety_ref = a.safety_mode();
        println!("danger: {}", danger_ref);
=======
    home: &'b String,
    city: String,
}

impl ImportantExcerpt<'_, '_> {
    pub fn test(&mut self) -> String {
        self.city = "".to_string();
        "ss".to_string()
    }
}

impl ImportantExcerpt<'_, '_> {
    pub fn excerpt_level(&self) -> u8 {
        1
    }

    pub fn ignore_struct_lifetime_annotation(&self) -> (&str, &String) {
        (self.name, self.home)
    }
}

impl<'a, 'b> ImportantExcerpt<'a, 'b> {
    fn announce_and_return_part(&self, announcement: &str) -> &str {
        println!("Attention please: {}", announcement);
        self.name
    }
}

impl<'a, 'b> ImportantExcerpt<'a, 'b> {
    fn _announce_and_return_part<'c>(&'a self, announcement: &'c str) -> &'c str
        where
            'a: 'c,
    {
        println!("Attention please: {}", announcement);
        self.name
    }
}

impl<'a> ImportantExcerpt<'a, '_> {
    pub fn _struct_lifetime_annotation(&self) -> (&str, &String) {
        (self.name, self.home)
>>>>>>> 8da5d2f1
    }
    println!("safety: {}", safety_ref);




    // let mut rc: RustContext = RustContext {
    //     name: "",
    //     vars: vec![],
    // };

    // rc.vars.push("rust");
    // {
    //     let s: String = String::from("go");
    //     rc.vars.push(&s);
    //     println!("{:?}", rc);
    // }
    //
    // {
    //     rc.name = "rs";
    //     println!("{:?}", rc.name);
    // }
}

fn main() {
    best_case();
    // fast_check();

    // let mario = 1;
    // let ref1 = &mario;
    // let p: &i32;
    // {
    //     let luigi = 2;
    //     let ref2 = &luigi;
    //     {
    //         // let peach = do_sth(&ref2, &ref1);
    //         // println!("{}", peach);
    //
    //         p = do_sth(&ref2, &ref1);
    //         println!("{}", p);
    //     }
    // }
    // let c: Context;
    // {
    //     let name = "rust".to_string();
    //     {
    //         let s = "c++".to_string();
    //         let vars = vec![s.as_str()];
    //         c = Context {
    //             name: name.as_str(),
    //             vars,
    //         };
    //         println!("{:?}", c);
    //     }
    // }
    //
    // let s = String::from("hello");
    // let s_ref;
    //
    // {
    //     let a = A { name: &s };
    //     s_ref = a.get();
    // }
    // println!("{:?}", s_ref);
}

struct A<'a> {
    name: &'a str,
}

impl<'a> A<'a> {
    fn get(&self) -> &str {
        self.name
    }
}

fn do_sth<'a, 'b, 'c>(arg1: &'a i32, arg2: &'b i32) -> &'c i32
where
    'a: 'b,
    'b: 'c,
{
    arg2
}

// #[derive(Debug)]
// struct Context<'a, 'b> {
//     name: &'a str,
//     vars: Vec<&'b str>,
// }

// #[derive(Debug)]
// struct Context<'a> {
//     name: &'a str,
//     vars: Vec<&'a str>,
// }

// struct Context<'a>(&'a str);
//
// struct Parser<'a> {
//     context: &'a Context<'a>,
// }
//
// impl<'a> Parser<'a> {
//     fn parse(&self) -> Result<(), &'a str> {
//         Err(&self.context.0[1..])
//     }
// }
//
// fn parse_context<'a>(context: &'a Context<'a>) -> Result<(), &'a str> {
//     Parser { context }.parse()
// }

// fn fast_check() {
//     let s1: String = String::from("rust");
//     let s2: String = String::from("china");
//     let ie: ImportantExcerpt = ImportantExcerpt {
//         name: &s1,
//         home: &s2,
//     };
//     dbg!(ie.ignore_struct_lifetime_annotation());
//     dbg!(ie._struct_lifetime_annotation());
//     dbg!(ie.struct_lifetime_annotation());
// }
//
// pub struct ImportantExcerpt<'a, 'b> {
//     name: &'a str,
//     home: &'b String,
// }
//
// impl ImportantExcerpt<'_, '_> {
//     pub fn ignore_struct_lifetime_annotation(&self) -> (&str, &String) {
//         (self.name, self.home)
//     }
// }
//
// impl<'a> ImportantExcerpt<'a, '_> {
//     pub fn _struct_lifetime_annotation(&self) -> (&str, &String) {
//         (self.name, self.home)
//     }
// }
//
// impl<'a, 'b> ImportantExcerpt<'a, 'b> {
//     pub fn struct_lifetime_annotation(&self) -> (&str, &String) {
//         (self.name, self.home)
//     }
// }

// struct IE<'a> {
//     part: &'a str,
//     next: &'a str,
//     name: String,
//     rank: i32,
//     home: i32,
// }

// impl IE<'_> {
//     fn test(&self) -> &str {
//         // println!("....{}", self.part);
//         self.part
//     }
// }

// impl<'a> IE<'a> {
//     fn aaa(&self, ann: &str, axx: &str) -> &i32 {
//         if self.part.len() > ann.len() {
//             &self.rank
//         } else {
//             &10
//         }
//     }

// fn demo(&self, x: &i32, y: &i32) -> &i32 {
//     if x > y {
//         &self.rank
//     } else {
//         &self.home
//     }
// }

// fn announce_and_return_part(&self, announcement: &str) -> &str {
//     println!("Attention please: {}", announcement);
//     self.part;
//     announcement
// }
// }

// fn demo(x: &i32, y: &i32) -> &i32 {
//     if x > y {
//         x
//     } else {
//         y
//     }
// }

// #[derive(Debug)]
// struct RefRef<'a, 'b: 'a, T> {
//     field: &'a &'b T,
// }<|MERGE_RESOLUTION|>--- conflicted
+++ resolved
@@ -4,311 +4,6 @@
 // decompile
 // objdump -d target/debug/fast_check > fast_check.s
 
-<<<<<<< HEAD
-#[derive(Debug)]
-struct RustContext<'a, 'b> {
-    name: &'a str,
-    vars: Vec<&'b str>,
-=======
 fn main() {
-    fast_check();
-}
 
-fn fast_check() {
-    let s1: String = String::from("rust");
-    let s2: String = String::from("china");
-    let s3: String = String::from("shanghai");
-    let mut ie: ImportantExcerpt = ImportantExcerpt {
-        name: &s1,
-        home: &s2,
-        city: s3,
-    };
-    dbg!(ie.ignore_struct_lifetime_annotation());
-    dbg!(ie._struct_lifetime_annotation());
-    dbg!(ie.struct_lifetime_annotation());
-    dbg!(ie.announce_and_return_part("ss"));
-
-
-    let ss = String::from("iu");
-    let rr;
-    // let _ie;
-    let s4 = String::from("java");
-    {
-        let _ie = ImportantExcerpt {
-            name: "xyz",
-            home: &ss,
-            city: "xxxxxxx".to_string(),
-        };
-        rr = _ie._announce_and_return_part(&s4);
-
-    }
-    println!("xxxxx, {}", rr);
->>>>>>> 8da5d2f1
-}
-
-struct Context<'a> {
-    name: &'a str,
-<<<<<<< HEAD
-}
-
-impl<'a> Context<'a> {
-    pub fn danger_mode(&self) -> &str {
-        self.name
-    }
-
-    pub fn safety_mode(&self) -> &'a str {
-        self.name
-    }
-}
-
-fn best_case() {
-    let s: String = String::from("rust");
-    let danger_ref: &str;
-    let safety_ref: &str;
-
-    {
-        let a = Context { name: &s };
-        danger_ref = a.danger_mode();
-        safety_ref = a.safety_mode();
-        println!("danger: {}", danger_ref);
-=======
-    home: &'b String,
-    city: String,
-}
-
-impl ImportantExcerpt<'_, '_> {
-    pub fn test(&mut self) -> String {
-        self.city = "".to_string();
-        "ss".to_string()
-    }
-}
-
-impl ImportantExcerpt<'_, '_> {
-    pub fn excerpt_level(&self) -> u8 {
-        1
-    }
-
-    pub fn ignore_struct_lifetime_annotation(&self) -> (&str, &String) {
-        (self.name, self.home)
-    }
-}
-
-impl<'a, 'b> ImportantExcerpt<'a, 'b> {
-    fn announce_and_return_part(&self, announcement: &str) -> &str {
-        println!("Attention please: {}", announcement);
-        self.name
-    }
-}
-
-impl<'a, 'b> ImportantExcerpt<'a, 'b> {
-    fn _announce_and_return_part<'c>(&'a self, announcement: &'c str) -> &'c str
-        where
-            'a: 'c,
-    {
-        println!("Attention please: {}", announcement);
-        self.name
-    }
-}
-
-impl<'a> ImportantExcerpt<'a, '_> {
-    pub fn _struct_lifetime_annotation(&self) -> (&str, &String) {
-        (self.name, self.home)
->>>>>>> 8da5d2f1
-    }
-    println!("safety: {}", safety_ref);
-
-
-
-
-    // let mut rc: RustContext = RustContext {
-    //     name: "",
-    //     vars: vec![],
-    // };
-
-    // rc.vars.push("rust");
-    // {
-    //     let s: String = String::from("go");
-    //     rc.vars.push(&s);
-    //     println!("{:?}", rc);
-    // }
-    //
-    // {
-    //     rc.name = "rs";
-    //     println!("{:?}", rc.name);
-    // }
-}
-
-fn main() {
-    best_case();
-    // fast_check();
-
-    // let mario = 1;
-    // let ref1 = &mario;
-    // let p: &i32;
-    // {
-    //     let luigi = 2;
-    //     let ref2 = &luigi;
-    //     {
-    //         // let peach = do_sth(&ref2, &ref1);
-    //         // println!("{}", peach);
-    //
-    //         p = do_sth(&ref2, &ref1);
-    //         println!("{}", p);
-    //     }
-    // }
-    // let c: Context;
-    // {
-    //     let name = "rust".to_string();
-    //     {
-    //         let s = "c++".to_string();
-    //         let vars = vec![s.as_str()];
-    //         c = Context {
-    //             name: name.as_str(),
-    //             vars,
-    //         };
-    //         println!("{:?}", c);
-    //     }
-    // }
-    //
-    // let s = String::from("hello");
-    // let s_ref;
-    //
-    // {
-    //     let a = A { name: &s };
-    //     s_ref = a.get();
-    // }
-    // println!("{:?}", s_ref);
-}
-
-struct A<'a> {
-    name: &'a str,
-}
-
-impl<'a> A<'a> {
-    fn get(&self) -> &str {
-        self.name
-    }
-}
-
-fn do_sth<'a, 'b, 'c>(arg1: &'a i32, arg2: &'b i32) -> &'c i32
-where
-    'a: 'b,
-    'b: 'c,
-{
-    arg2
-}
-
-// #[derive(Debug)]
-// struct Context<'a, 'b> {
-//     name: &'a str,
-//     vars: Vec<&'b str>,
-// }
-
-// #[derive(Debug)]
-// struct Context<'a> {
-//     name: &'a str,
-//     vars: Vec<&'a str>,
-// }
-
-// struct Context<'a>(&'a str);
-//
-// struct Parser<'a> {
-//     context: &'a Context<'a>,
-// }
-//
-// impl<'a> Parser<'a> {
-//     fn parse(&self) -> Result<(), &'a str> {
-//         Err(&self.context.0[1..])
-//     }
-// }
-//
-// fn parse_context<'a>(context: &'a Context<'a>) -> Result<(), &'a str> {
-//     Parser { context }.parse()
-// }
-
-// fn fast_check() {
-//     let s1: String = String::from("rust");
-//     let s2: String = String::from("china");
-//     let ie: ImportantExcerpt = ImportantExcerpt {
-//         name: &s1,
-//         home: &s2,
-//     };
-//     dbg!(ie.ignore_struct_lifetime_annotation());
-//     dbg!(ie._struct_lifetime_annotation());
-//     dbg!(ie.struct_lifetime_annotation());
-// }
-//
-// pub struct ImportantExcerpt<'a, 'b> {
-//     name: &'a str,
-//     home: &'b String,
-// }
-//
-// impl ImportantExcerpt<'_, '_> {
-//     pub fn ignore_struct_lifetime_annotation(&self) -> (&str, &String) {
-//         (self.name, self.home)
-//     }
-// }
-//
-// impl<'a> ImportantExcerpt<'a, '_> {
-//     pub fn _struct_lifetime_annotation(&self) -> (&str, &String) {
-//         (self.name, self.home)
-//     }
-// }
-//
-// impl<'a, 'b> ImportantExcerpt<'a, 'b> {
-//     pub fn struct_lifetime_annotation(&self) -> (&str, &String) {
-//         (self.name, self.home)
-//     }
-// }
-
-// struct IE<'a> {
-//     part: &'a str,
-//     next: &'a str,
-//     name: String,
-//     rank: i32,
-//     home: i32,
-// }
-
-// impl IE<'_> {
-//     fn test(&self) -> &str {
-//         // println!("....{}", self.part);
-//         self.part
-//     }
-// }
-
-// impl<'a> IE<'a> {
-//     fn aaa(&self, ann: &str, axx: &str) -> &i32 {
-//         if self.part.len() > ann.len() {
-//             &self.rank
-//         } else {
-//             &10
-//         }
-//     }
-
-// fn demo(&self, x: &i32, y: &i32) -> &i32 {
-//     if x > y {
-//         &self.rank
-//     } else {
-//         &self.home
-//     }
-// }
-
-// fn announce_and_return_part(&self, announcement: &str) -> &str {
-//     println!("Attention please: {}", announcement);
-//     self.part;
-//     announcement
-// }
-// }
-
-// fn demo(x: &i32, y: &i32) -> &i32 {
-//     if x > y {
-//         x
-//     } else {
-//         y
-//     }
-// }
-
-// #[derive(Debug)]
-// struct RefRef<'a, 'b: 'a, T> {
-//     field: &'a &'b T,
-// }+}